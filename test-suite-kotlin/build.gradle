--- conflicted
+++ resolved
@@ -24,23 +24,13 @@
     kaptTest project(':inject-java')
     kaptTest project(':validation')
     testCompile project(":http-client")
-<<<<<<< HEAD
     testCompile dependencyModuleVersion("micronaut.test", "micronaut-test-junit5")
+    testCompile 'io.kotlintest:kotlintest-runner-junit5:3.3.0'
     testRuntime "org.junit.jupiter:junit-jupiter-engine:$junit5Version"
 }
 
 compileTestKotlin {
     kotlinOptions.jvmTarget = "1.8"
-=======
-    testCompile 'io.kotlintest:kotlintest-runner-junit5:3.3.0'
-}
-
-compileTestKotlin {
-    kotlinOptions {
-        jvmTarget = '1.8'
-        javaParameters = true
-    }
->>>>>>> 3043b5a0
 }
 
 test {
