buildscript {
    repositories {
        maven { url "https://repo.grails.org/grails/core" }
    }
    dependencies {
        classpath "org.grails:grails-gradle-plugin:$grailsVersion"
        classpath "org.grails:grails-docs:$grailsVersion"
        classpath 'com.jfrog.bintray.gradle:gradle-bintray-plugin:1.7.3'
        classpath 'com.bmuschko:gradle-nexus-plugin:2.3.1'
        classpath 'io.github.groovylang.groovydoc:groovydoc-gradle-plugin:1.0.1'
        classpath 'com.github.jengelman.gradle.plugins:shadow:4.0.2'
        classpath "gradle.plugin.io.sdkman:gradle-sdkvendor-plugin:1.0.0"
        classpath "gradle.plugin.org.aim42:htmlSanityCheck:$htmlSanityCheckVersion"
        classpath "org.codehaus.groovy.modules.http-builder:http-builder:0.7.1"
        classpath 'javax.xml.bind:jaxb-api:2.2.8'
        classpath "io.micronaut.docs:micronaut-docs-asciidoc-extensions:$micronautDocsVersion"
        classpath "io.micronaut.docs:micronaut-docs-gradle-plugins:$micronautDocsVersion", {
            exclude module:'shadow'
            exclude module:'plugin-shadow'
        }
    }
}

plugins {
    id 'com.github.hierynomus.license' version '0.14.0' apply false
}

apply plugin: "io.sdkman.vendors"
apply plugin: 'org.aim42.htmlSanityCheck'

repositories {
    maven { url "https://repo.grails.org/grails/core" }
    maven { url "http://oss.sonatype.org/content/repositories/snapshots/" }
}

version project.projectVersion

ext {
    distInstallDir = file("$buildDir/dist-tmp")
    homeBinDir = file("bin")
    homeLibDir = file("lib")
    homeSrcDir = file("src")
}

ext {

    dependencyVersions = [
            groovy                     : [
                    version: groovyVersion,
                    group  : 'org.codehaus.groovy',
                    name   : 'groovy',
                    modules: ['groovy-test', 'groovy-ant', 'groovy-json', 'groovy-jmx', 'groovy-templates']
            ],
            gorm                       : [
                    version: gormVersion,
                    group  : 'org.grails',
                    name   : 'grails-datastore-core',
                    modules: ['grails-datastore-gorm', 'grails-datastore-gorm-hibernate5']
            ],
            jackson                    : [
                    version: jacksonVersion,
                    group  : 'com.fasterxml.jackson.core',
                    name   : 'jackson-databind',
                    modules: ['jackson-core', 'jackson-annotations']
            ],
            'jackson.modules'          : [
                    version: jacksonVersion,
                    group  : 'com.fasterxml.jackson.module',
                    name   : 'jackson-module-afterburner'
            ],
            'jackson.datatype'         : [
                    version: jacksonVersion,
                    group  : 'com.fasterxml.jackson.datatype',
                    name   : 'jackson-datatype-jdk8',
                    modules: ['jackson-datatype-jsr310']
            ],
            jaeger                     : [
                    version: jaegerVersion,
                    group  : 'io.jaegertracing',
                    name   : 'jaeger-thrift'
            ],
            'zipkin.reporter'          : [
                    version: zipkinReporterVersion,
                    group  : 'io.zipkin.reporter2',
                    name   : 'zipkin-reporter'
            ],
            'brave.instrumentation'    : [
                    version: braveInstrumentationHttpVersion,
                    group  : 'io.zipkin.brave',
                    name   : 'brave-instrumentation-http'
            ],
            'brave.opentracing'        : [
                    version: braveOpentracingVersion,
                    group  : 'io.opentracing.brave',
                    name   : 'brave-opentracing'
            ],
            'javax.annotation-api'     : [
                    version: javaxAnnotationApiVersion,
                    group  : 'javax.annotation',
                    name   : 'javax.annotation-api'
            ],
            jsr305                     : [
                    version: jsr305Version,
                    group  : 'com.google.code.findbugs',
                    name   : 'jsr305'
            ],
            'micronaut.kafka': [
                    version:micronautKafkaVersion,
                    group:'io.micronaut.configuration',
                    name:'micronaut-kafka',
                    modules:['micronaut-kafka-streams']
            ],
            'micronaut.groovy': [
                    version:micronautGroovyVersion,
                    group:'io.micronaut',
                    name:'micronaut-runtime-groovy',
                    modules:['micronaut-function-groovy']
            ],
            'micronaut.gorm': [
                    version:micronautGroovyVersion,
                    group:'io.micronaut.configuration',
                    name:'micronaut-gorm-common',
                    modules:['micronaut-multitenancy-gorm', 'micronaut-neo4j-gorm', 'micronaut-mongo-gorm', 'micronaut-hibernate-gorm']
            ],
            'micronaut.netflix': [
                    version:micronautNetflixVersion,
                    group:'io.micronaut.configuration',
                    name:'micronaut-netflix-archaius',
                    modules:['micronaut-netflix-hystrix', 'micronaut-netflix-ribbon']
            ],
            kafka                      : [
                    version: kafkaVersion,
                    group  : 'org.apache.kafka',
                    name   : 'kafka-clients',
                    modules: ['kafka_2.12', 'kafka-streams']
            ],
            'micronaut.grpc'           : [
                    version: micronautGrpcVersion,
                    group  : 'io.micronaut.grpc',
                    name   : 'micronaut-grpc-runtime',
                    modules: ['micronaut-grpc-annotation']
            ],
            'micronaut.test'           : [
                    version: micronautTestVersion,
                    group  : 'io.micronaut.test',
                    name   : 'micronaut-test-core',
                    modules: ['micronaut-test-spock', 'micronaut-test-junit5']
            ],
            'micrometer'               : [
                    version: micrometerVersion,
                    group  : 'io.micrometer',
                    name   : 'micrometer-core',
                    modules: ['micrometer-registry-atlas', 'micrometer-registry-graphite', 'micrometer-registry-prometheus', 'micrometer-registry-statsd']
            ],
            'micronaut.micrometer': [
                    version:micronautMicrometerVersion,
                    group:'io.micronaut.configuration',
                    name:'micronaut-micrometer-core',
                    modules:['micronaut-micrometer-registry-atlas', 'micronaut-micrometer-registry-graphite',
                             'micronaut-micrometer-registry-prometheus', 'micronaut-micrometer-registry-statsd'  ]
            ],
            'micronaut.sql': [
                    version:micronautSqlVersion,
                    group:'io.micronaut.configuration',
                    name:'micronaut-hibernate-jpa',
                    modules:['micronaut-jdbc-tomcat', 'micronaut-jdbc-hikari', 'micronaut-jdbc-dbcp', 'micronaut-postgres-reactive']
            ],
            'micronaut.mongo': [
                    version:micronautMongoVersion,
                    group:'io.micronaut.configuration',
                    name:'micronaut-mongo-reactive'
            ],
            'micronaut.redis': [
                    version:micronautRedisVersion,
                    group:'io.micronaut.configuration',
                    name:'micronaut-redis-lettuce'
            ],
            'micronaut.neo4j': [
                    version:micronautNeo4jVersion,
                    group:'io.micronaut.configuration',
                    name:'micronaut-neo4j-bolt'
            ],
            'mongo' : [
                    version: mongoVersion,
                    group  : 'org.mongodb',
                    modules: ['mongodb-driver-async', 'mongo-java-driver']
            ],
            'mongo.reactive'           : [
                    version: '1.8.0',
<<<<<<< HEAD
                    group  : 'org.mongodb',
                    name   : 'mongodb-driver-reactivestreams'
            ],
            neo4j                      : [
                    version: neo4jVersion,
                    group  : 'org.neo4j.test',
                    name   : 'neo4j-harness'
            ],
            'neo4j.bolt'               : [
                    version: '1.6.2',
                    group  : 'org.neo4j.driver',
                    name   : 'neo4j-java-driver'
            ],
            'jcache'                   : [
                    version: jcacheVersion,
                    group  : 'javax.cache',
                    name   : 'cache-api'
            ],
            netty                      : [
                    version: nettyVersion,
                    group  : 'io.netty',
                    name   : 'netty-codec-http',
                    modules: ['netty-all', 'netty-buffer', 'netty-codec', 'netty-codec-dns', 'netty-codec-haproxy',
                              'netty-codec-http2', 'netty-codec-memcache', 'netty-codec-mqtt',
                              'netty-codec-redis', 'netty-codec-smtp', 'netty-codec-socks', 'netty-codec-stomp',
                              'netty-codec-xml', 'netty-common', 'netty-dev-tools', 'netty-handler',
                              'netty-handler-proxy', 'netty-resolver', 'netty-resolver-dns', 'netty-transport',
                              'netty-transport-rxtx', 'netty-transport-sctp', 'netty-transport-udt']
            ],
            opentracing                : [
                    version: '0.31.0',
                    group  : 'io.opentracing',
                    name   : 'opentracing-api',
                    modules: ['opentracing-util']
            ],
            picocli                    : [
=======
                    group: 'org.mongodb',
                    name: 'mongodb-driver-reactivestreams'
            ],
            neo4j: [
                version: neo4jVersion,
                group:'org.neo4j.test',
                name:'neo4j-harness'
            ],
            'neo4j.bolt': [
                version: neo4jDriverVersion,
                group:'org.neo4j.driver',
                name:'neo4j-java-driver'
            ],
            netty: [
                version: nettyVersion,
                group:'io.netty',
                name:'netty-codec-http',
                modules: ['netty-all', 'netty-buffer', 'netty-codec', 'netty-codec-dns', 'netty-codec-haproxy', 
                          'netty-codec-http2', 'netty-codec-memcache', 'netty-codec-mqtt', 
                          'netty-codec-redis', 'netty-codec-smtp', 'netty-codec-socks', 'netty-codec-stomp', 
                          'netty-codec-xml', 'netty-common', 'netty-dev-tools', 'netty-handler', 
                          'netty-handler-proxy', 'netty-resolver', 'netty-resolver-dns', 'netty-transport', 
                          'netty-transport-rxtx', 'netty-transport-sctp', 'netty-transport-udt']
            ],
            opentracing: [
                version: '0.31.0',
                group: 'io.opentracing',
                name: 'opentracing-api',
                modules:['opentracing-util']
            ],
            picocli: [
>>>>>>> 8db07abe
                    version: picocliVersion,
                    group  : 'info.picocli',
                    name   : 'picocli'
            ],
            lettuce                    : [
                    version: lettuceVersion,
                    group  : 'io.lettuce',
                    name   : 'lettuce-core'

            ],
            spring                     : [
                    version: springVersion,
                    group  : 'org.springframework',
                    name   : 'spring-core',
                    modules: ['spring-context', 'spring-tx', 'spring-orm', 'spring-jdbc']
            ],
            snakeyaml                  : [
                    version: yamlVersion,
                    group  : 'org.yaml',
                    name   : 'snakeyaml'
            ],
            slf4j                      : [
                    version: slf4jVersion,
                    group  : 'org.slf4j',
                    name   : 'slf4j-api',
                    modules: ['slf4j-simple']
            ],
            spock                      : [
                    version: spockVersion,
                    group  : 'org.spockframework',
                    name   : 'spock-core'
            ],
            swagger                    : [
                    version: '2.0.4',
                    group  : 'io.swagger.core.v3',
                    name   : 'swagger-core',
                    modules: ['swagger-models', 'swagger-annotations']
            ],
            'reactive.streams'         : [
                    version: reactiveStreamsVersion,
                    group  : 'org.reactivestreams',
                    name   : 'reactive-streams'
            ],
            'reactive.pg.client'       : [
                    version: reactivePgClientVersion,
                    group  : 'io.reactiverse',
                    name   : 'reactive-pg-client'
            ],
            rxjava1                    : [
                    version: rxJava1Version,
                    group  : 'io.reactivex',
                    name   : 'rxjava'
            ],
            'rxjava1.interop'          : [
                    version: rxJavaInteropVersion,
                    group  : 'com.github.akarnokd',
                    name   : 'rxjava2-interop'
            ],
            rxjava2                    : [
                    version: rxJava2Version,
                    group  : 'io.reactivex.rxjava2',
                    name   : 'rxjava'
            ],
            reactor                    : [
                    version: reactorVersion,
                    group  : 'io.projectreactor',
                    name   : 'reactor-core'
            ],
            validation                 : [
                    version: validationVersion,
                    group  : 'javax.validation',
                    name   : 'validation-api'
            ],
            hystrix                    : [
                    version: hystrixVersion,
                    group  : 'com.netflix.hystrix',
                    name   : 'hystrix-core',
                    modules: ['hystrix-serialization']
            ],
            graal                      : [
                    version: graalVersion,
                    group  : 'com.oracle.substratevm',
                    name   : 'svm'
            ],
            h2                         : [
                    version: h2Version,
                    group  : 'com.h2database',
                    name   : 'h2'
            ],
            tomcatJdbc                 : [
                    version: tomcatJdbcVersion,
                    group  : 'org.apache.tomcat',
                    name   : 'tomcat-jdbc'
            ],
            liquibase                  : [
                    version: liquibaseVersion,
                    group  : 'org.liquibase',
                    name   : 'liquibase-core'
            ],
            flyway                     : [
                    version: flywayVersion,
                    group  : 'org.flywaydb',
                    name   : 'flyway-core'
            ],
            jna                        : [
                    version: jnaVersion,
                    group  : 'net.java.dev.jna',
                    name   : 'jna'
            ],
            hibernate                  : [
                    version: hibernateVersion,
                    group  : 'org.hibernate',
                    name   : 'hibernate-core',
                    modules: ['hibernate-jcache', 'hibernate-ehcache']
            ],
            'methvin.directory-watcher': [
                    version: methvinDirectoryWatcherVersion,
                    group  : 'io.methvin',
                    name   : 'directory-watcher'
            ]
    ]

    dependencyVersion = { String name ->
        def dep = dependencyVersions[name]
        if (dep == null) {
            throw new IllegalArgumentException("No core dependency defined for name: $name")
        }
        return "$dep.group:$dep.name:$dep.version".toString()
    }
    dependencyModuleVersion = { String name, String module ->
        def dep = dependencyVersions[name]
        if (dep == null) {
            throw new IllegalArgumentException("No core dependency defined for name: $name")
        }
        return "$dep.group:$module:$dep.version".toString()
    }

}

task testReportsAggregate {
    group 'verification'
    doLast() {
        int totalFailures = 0
        int totalErrors = 0
        int totalSkipped = 0
        int totalTests = 0
        int itemPad = 13
        int titlePad = 35
        String separator = " | "
        subprojects.each { subproject ->
            if (subproject.tasks.find { Task task -> task.name == 'test' }) {
                if (new File("${subproject.buildDir}/test-results/test").exists()) {
                    int failures = 0
                    int errors = 0
                    int skipped = 0
                    int tests = 0
                    new File("${subproject.buildDir}/test-results/test").eachFile() { file ->
                        if (file.name.endsWith('.xml')) {
                            def testsuite = new XmlSlurper().parseText(file.text)
                            failures += "${testsuite['@failures']}" as int
                            errors += "${testsuite['@errors']}" as int
                            skipped += "${testsuite['@skipped']}" as int
                            tests += "${testsuite['@tests']}" as int
                        }
                    }
                    totalFailures += failures
                    totalErrors += errors
                    totalSkipped += skipped
                    totalTests += tests
                    String subprojectStr = "${subproject.name}".padRight(titlePad)
                    String testStr = "tests: $tests".padRight(itemPad)
                    String skippedStr = "skipped: $skipped".padRight(itemPad)
                    String errorsStr = "errors: $errors".padRight(itemPad)
                    String failuresStr = "failures: $failures".padRight(itemPad)
                    logger.quiet("${subprojectStr}${separator}${testStr}${separator}${skippedStr}${separator}${errorsStr}${separator}${failuresStr}")
                }
            }
        }
        String title = "All Tests".padRight(titlePad)
        String testStr = "tests: $totalTests".padRight(itemPad)
        String skippedStr = "skipped: $totalSkipped".padRight(itemPad)
        String errorsStr = "errors: $totalErrors".padRight(itemPad)
        String failuresStr = "failures: $totalFailures".padRight(itemPad)
        int itemsSize = [totalTests, totalSkipped, totalErrors, totalFailures].size()
        logger.quiet("=" * ((itemPad * itemsSize) + titlePad + (separator.length() * itemsSize)))
        logger.quiet("${title}${separator}${testStr}${separator}${skippedStr}${separator}${errorsStr}${separator}${failuresStr}")
    }
}

subprojects { Project subproject ->

    version project.projectVersion

    ext {
        userOrg = "grails"
        isGrailsPlugin = false
        isConfiguration = subproject.projectDir.parentFile.name == 'configurations'
        isBuildSnapshot = version.toString().endsWith("-SNAPSHOT")
    }

    if (subproject.name == "configurations") {
        return
    }

    if (isConfiguration) {
        group "io.micronaut.configuration"
    } else {
        group projectGroupId
    }


    repositories {
        maven { url "http://oss.sonatype.org/content/repositories/snapshots/" }
        maven { url "https://repo.grails.org/grails/core" }
    }

    if (subproject.name.startsWith("examples")) {
        // apply plugin:"org.grails.grails-web"
    } else {
        apply plugin: "groovy"
        apply plugin: "java"


        sourceCompatibility = '1.8'
        targetCompatibility = '1.8'
        compileJava.options.compilerArgs.add '-parameters'
        compileTestJava.options.compilerArgs.add '-parameters'

        if (
        !subproject.name.startsWith('test-') &&
                !subproject.toString().contains('build-projects')
        ) {

            apply from: "${rootProject.rootDir}/gradle/publishing.gradle"
            apply plugin: 'checkstyle'

            checkstyle {
                toolVersion = 8.10
                configFile = rootProject.file('config/checkstyle/checkstyle.xml')

                // Per submodule
                maxErrors = 5
                maxWarnings = 10

                showViolations = true
            }

            checkstyleTest.enabled = false
        }
    }

    jar {
        manifest {
            attributes('Automatic-Module-Name': "${subproject.group}.${subproject.name}".replaceAll('[^\\w\\.\\$_]', "_"))
            attributes('Implementation-Version': projectVersion)
            attributes('Implementation-Title': 'Micronaut')
        }
    }

    tasks.withType(Test) {
        jvmArgs '-Duser.country=US'
        jvmArgs '-Duser.language=en'
        testLogging {
            exceptionFormat = 'full'
        }
        afterSuite {
            System.out.print(".")
            System.out.flush()
        }

        reports.html.enabled = !System.getenv("TRAVIS")
        reports.junitXml.enabled = !System.getenv("TRAVIS")

    }

    tasks.withType(Checkstyle) {
        reports {
            xml.enabled = !System.getenv("TRAVIS")
            html.enabled = !System.getenv("TRAVIS")
        }
    }

    configurations {
        shadowCompile
        shadowRuntime
        documentation
        all {
            resolutionStrategy.eachDependency { DependencyResolveDetails details ->
                String group = details.requested.group
                if (group == 'org.codehaus.groovy') {
                    details.useVersion(groovyVersion)
                }
                if (group == 'org.ow2.asm') {
                    details.useVersion(asmVersion)
                }
            }
        }
    }

    def isDocumented = subproject.name != 'inject' && subproject.name != 'core' && subproject.name != 'aop' && !subproject.name.contains('asciidoc-config-props')

    dependencies {
        documentation "org.codehaus.groovy:groovy-templates:$groovyVersion"
        documentation "org.codehaus.groovy:groovy-dateutil:$groovyVersion"
        if (subproject.name != "bom") {
            compile dependencyVersion("slf4j")
        }


        if (isDocumented) {
            compileOnly "io.micronaut.docs:micronaut-docs-asciidoc-config-props:$micronautDocsVersion"
        }
        compileOnly "com.github.ben-manes.caffeine:caffeine:$caffeineVersion"
        testCompile "com.github.ben-manes.caffeine:caffeine:$caffeineVersion"
        testCompile dependencyVersion("groovy")
        testCompile(dependencyVersion("spock")) {
            exclude module: 'groovy-all'
        }
        testCompile "cglib:cglib-nodep:2.2.2"
        testCompile "org.objenesis:objenesis:1.4"

        testRuntime "ch.qos.logback:logback-classic:1.2.3"
        testCompile "org.codehaus.groovy:groovy-test:$groovyVersion"
        compileOnly "org.ow2.asm:asm:$asmVersion"
        compileOnly "org.ow2.asm:asm-commons:$asmVersion"

        testCompile "org.ow2.asm:asm:$asmVersion"
        testCompile "org.ow2.asm:asm-commons:$asmVersion"
    }

    task moveConfigProps() {
        group 'documentation'
        doLast {
            ant.mkdir(dir: "${rootProject.buildDir}/config-props")
            ant.move(file: "${subproject.buildDir}/classes/java/main/META-INF/config-properties.adoc", tofile: "${rootProject.buildDir}/config-props/${subproject.name}-config-properties.adoc", failonerror: false, quiet: true)
        }
    }

    task javaDocAtReplacement(type: io.micronaut.docs.JavaDocAtValueReplacementTask, dependsOn: moveConfigProps) {
        adocFile = new File("${rootProject.buildDir}/config-props/${subproject.name}-config-properties.adoc")
        rootProjectDir = rootProject.projectDir
    }

    task replaceAtLink(dependsOn: moveConfigProps) {
        group 'documentation'

        doLast {
            File file = new File("${rootProject.buildDir}/config-props/${subproject.name}-config-properties.adoc")
            if (file.exists()) {
                def atLinkReplacer = { String str ->
                    String newLine = str.substring(0, str.indexOf('{@link io.micronaut.'))
                    String sub = "api:" + str.substring(str.indexOf('{@link io.micronaut.') + '{@link io.micronaut.'.length())
                    newLine += sub.substring(0, sub.indexOf('}')) + '[]'
                    newLine += sub.substring(sub.indexOf('}') + '}'.length())
                    newLine
                }

                List<String> lines = file.readLines()
                List<String> outputLines = []
                for (String line : lines) {
                    String proccessedLine = line
                    while (proccessedLine.contains('{@link io.micronaut.')) {
                        proccessedLine = atLinkReplacer(proccessedLine)
                    }
                    outputLines << proccessedLine
                }
                file.text = outputLines.join('\n')
            }
        }
    }
    task processConfigProps(dependsOn: [replaceAtLink, javaDocAtReplacement]) {
        group 'documentation'
        ext {
            individualConfigPropsFolder = "${rootProject.buildDir}/generated/configurationProperties"
        }
        doFirst {
            if (!new File("${rootProject.buildDir}/generated").exists()) {
                new File("${rootProject.buildDir}/generated").mkdir()
            }
            if (!new File("${rootProject.buildDir}/generated/configurationProperties").exists()) {
                new File("${rootProject.buildDir}/generated/configurationProperties").mkdir()
            }
        }
        doLast {

            def f = new File("${rootProject.buildDir}/config-props/${subproject.name}-config-properties.adoc")
            if (f.exists()) {
                def lines = f.readLines()
                def separator = "<<<"
                List<String> accumulator = []
                String configurationPropertyName = ''
                for (String line : lines) {

                    if (line.startsWith('<a id="')) {
                        String sub = line.substring(line.indexOf('id="') + 'id="'.length())
                        sub = sub.substring(0, sub.indexOf('"'))
                        configurationPropertyName = sub
                    }
                    if (line == separator) {
                        File outputfile = new File("${individualConfigPropsFolder}/${configurationPropertyName}.adoc")
                        outputfile.createNewFile()
                        outputfile.text = accumulator.join('\n')
                        accumulator = []
                        configurationPropertyName = null
                    } else {
                        accumulator << line
                    }
                }
            }
        }
    }

    groovydoc {
        classpath += project.configurations.documentation
    }

    task allDeps(type: DependencyReportTask) {}
}

apply from: "gradle/docs.gradle"

// IDEA 2017.2 made a breaking change with IDE build output vs gradle build output
// [see https://youtrack.jetbrains.com/issue/IDEA-175172]
// the problem here is the gradle build uses <module-dir>/build/classes/main
// while IDEA uses <module-dir>/out/production/..
// As a result, compiling ast or java-inject module and using the IDEA test runner fails because the
// generated bean classes for injection are in <module-dir>/build, not <module-dir>/out
allprojects {
    apply plugin: 'idea'

    idea {
        module {
            outputDir file('build/classes/java/main')
            testOutputDir file('build/classes/groovy/test')
        }
    }
    apply from: rootProject.file('gradle/license.gradle')
}

sdkman {
    api = "https://vendors.sdkman.io"
    consumerKey = System.getenv("GVM_SDKVENDOR_KEY") ?: project.hasProperty("gvmSdkvendorKey") ? project.gvmSdkvendorKey : ''
    consumerToken = System.getenv("GVM_SDKVENDOR_TOKEN") ?: project.hasProperty("gvmSdkvendorToken") ? project.gvmSdkvendorToken : ''
    candidate = "micronaut"
    version = project.version
    url = "https://github.com/micronaut-projects/micronaut-core/releases/download/v${project.version}/micronaut-${project.version}.zip"
    hashtag = "#micronautfw"
}

htmlSanityCheck {
    sourceDir = new File("${rootProject.buildDir}/docs/")
    sourceDocuments = ["index.html"]

}
docs.finalizedBy(htmlSanityCheck)<|MERGE_RESOLUTION|>--- conflicted
+++ resolved
@@ -187,7 +187,6 @@
             ],
             'mongo.reactive'           : [
                     version: '1.8.0',
-<<<<<<< HEAD
                     group  : 'org.mongodb',
                     name   : 'mongodb-driver-reactivestreams'
             ],
@@ -196,10 +195,10 @@
                     group  : 'org.neo4j.test',
                     name   : 'neo4j-harness'
             ],
-            'neo4j.bolt'               : [
-                    version: '1.6.2',
-                    group  : 'org.neo4j.driver',
-                    name   : 'neo4j-java-driver'
+            'neo4j.bolt': [
+                    version: neo4jDriverVersion,
+                    group:'org.neo4j.driver',
+                    name:'neo4j-java-driver'
             ],
             'jcache'                   : [
                     version: jcacheVersion,
@@ -224,39 +223,6 @@
                     modules: ['opentracing-util']
             ],
             picocli                    : [
-=======
-                    group: 'org.mongodb',
-                    name: 'mongodb-driver-reactivestreams'
-            ],
-            neo4j: [
-                version: neo4jVersion,
-                group:'org.neo4j.test',
-                name:'neo4j-harness'
-            ],
-            'neo4j.bolt': [
-                version: neo4jDriverVersion,
-                group:'org.neo4j.driver',
-                name:'neo4j-java-driver'
-            ],
-            netty: [
-                version: nettyVersion,
-                group:'io.netty',
-                name:'netty-codec-http',
-                modules: ['netty-all', 'netty-buffer', 'netty-codec', 'netty-codec-dns', 'netty-codec-haproxy', 
-                          'netty-codec-http2', 'netty-codec-memcache', 'netty-codec-mqtt', 
-                          'netty-codec-redis', 'netty-codec-smtp', 'netty-codec-socks', 'netty-codec-stomp', 
-                          'netty-codec-xml', 'netty-common', 'netty-dev-tools', 'netty-handler', 
-                          'netty-handler-proxy', 'netty-resolver', 'netty-resolver-dns', 'netty-transport', 
-                          'netty-transport-rxtx', 'netty-transport-sctp', 'netty-transport-udt']
-            ],
-            opentracing: [
-                version: '0.31.0',
-                group: 'io.opentracing',
-                name: 'opentracing-api',
-                modules:['opentracing-util']
-            ],
-            picocli: [
->>>>>>> 8db07abe
                     version: picocliVersion,
                     group  : 'info.picocli',
                     name   : 'picocli'
