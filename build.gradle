buildscript {
    repositories {
        maven { url "https://repo.grails.org/grails/core" }
    }
    dependencies {
        classpath "org.grails:grails-docs:$grailsVersion"
        classpath 'com.jfrog.bintray.gradle:gradle-bintray-plugin:1.8.5'
        classpath 'io.github.groovylang.groovydoc:groovydoc-gradle-plugin:1.0.1'
        classpath 'com.github.jengelman.gradle.plugins:shadow:5.2.0'
        classpath "gradle.plugin.org.aim42:htmlSanityCheck:$htmlSanityCheckVersion"
        classpath "org.codehaus.groovy.modules.http-builder:http-builder:0.7.2"
        classpath 'javax.xml.bind:jaxb-api:2.3.1'
        classpath "io.micronaut.docs:micronaut-docs-asciidoc-extensions:$micronautDocsVersion"
        classpath "io.micronaut.docs:micronaut-docs-gradle-plugins:$micronautDocsVersion", {
            exclude module:'shadow'
            exclude module:'plugin-shadow'
        }
    }
}

plugins {
    id 'com.github.hierynomus.license' version '0.15.0' apply false
    id 'com.github.ben-manes.versions' version '0.27.0'
}

apply plugin: 'org.aim42.htmlSanityCheck'

repositories {
    maven { url "https://repo.grails.org/grails/core" }
    //maven { url "https://oss.sonatype.org/content/repositories/snapshots/" }
}

version project.projectVersion

ext {
    distInstallDir = file("$buildDir/dist-tmp")
    homeBinDir = file("bin")
    homeLibDir = file("lib")
    homeSrcDir = file("src")
}

ext {

    dependencyVersions = [
            groovy                     : [
                    version: groovyVersion,
                    group  : 'org.codehaus.groovy',
                    name   : 'groovy',
                    modules: ['groovy-test', 'groovy-test-junit5', 'groovy-ant', 'groovy-json', 'groovy-jmx', 'groovy-templates']
            ],
            gorm                       : [
                    version: gormVersion,
                    group  : 'org.grails',
                    name   : 'grails-datastore-core',
                    modules: [
                            'grails-datastore-gorm',
                            'grails-datastore-async',
                            'grails-datastore-gorm-async',
                            'grails-datastore-gorm-support',
                            'grails-datastore-gorm-test',
                            'grails-datastore-gorm-validation',
                            'grails-datastore-gorm-web'
                    ]
            ],
            'gorm.hibernate'                       : [
                    version: gormHibernateVersion,
                    group  : 'org.grails',
                    name   : 'grails-datastore-gorm-hibernate5'
            ],
            jackson                    : [
                    version: jacksonVersion,
                    group  : 'com.fasterxml.jackson.core',
                    modules: ['jackson-core', 'jackson-annotations']
            ],
            'jackson.databind'         : [
                    version: jacksonDatabindVersion,
                    group  : 'com.fasterxml.jackson.core',
                    name   : 'jackson-databind',
            ],
            'jackson.modules'          : [
                    version: jacksonVersion,
                    group  : 'com.fasterxml.jackson.module',
                    name   : 'jackson-module-afterburner',
                    modules: ['jackson-module-kotlin', 'jackson-module-parameter-names', 'jackson-module-jaxb-annotations']
            ],
            'jackson.datatype'         : [
                    version: jacksonVersion,
                    group  : 'com.fasterxml.jackson.datatype',
                    name   : 'jackson-datatype-jdk8',
                    modules: ['jackson-datatype-jsr310']
            ],
            'jackson.dataformat'       : [
                    version : jacksonVersion,
                    group   : 'com.fasterxml.jackson.dataformat',
                    modules : ['jackson-dataformat-xml'],
            ],
            jaeger                     : [
                    version: jaegerVersion,
                    group  : 'io.jaegertracing',
                    name   : 'jaeger-thrift'
            ],
            'zipkin.reporter'          : [
                    version: zipkinReporterVersion,
                    group  : 'io.zipkin.reporter2',
                    name   : 'zipkin-reporter'
            ],
            'brave.instrumentation'    : [
                    version: braveInstrumentationHttpVersion,
                    group  : 'io.zipkin.brave',
                    name   : 'brave-instrumentation-http'
            ],
            'brave.opentracing'        : [
                    version: braveOpentracingVersion,
                    group  : 'io.opentracing.brave',
                    name   : 'brave-opentracing'
            ],
            'javax.annotation-api'     : [
                    version: javaxAnnotationApiVersion,
                    group  : 'javax.annotation',
                    name   : 'javax.annotation-api'
            ],
            jsr305                     : [
                    version: jsr305Version,
                    group  : 'com.google.code.findbugs',
                    name   : 'jsr305'
            ],
            spotbugs                   : [
                    version: spotbugsVersion,
                    group  : 'com.github.spotbugs',
                    name   : 'spotbugs-annotations'
            ],
            'micronaut.kafka': [
                    version:micronautKafkaVersion,
                    group:'io.micronaut.kafka',
                    name:'micronaut-kafka',
                    modules:['micronaut-kafka-streams']
            ],
            'micronaut.cassandra': [
                    version:micronautCassandraVersion,
                    group:'io.micronaut.cassandra',
                    name:'micronaut-cassandra'
            ],
            'micronaut.hibernate.validator': [
                    version:micronautHibernateValidatorVersion,
                    group:'io.micronaut.beanvalidation',
                    name:'micronaut-hibernate-validator'
            ],
            'micronaut.jmx': [
                    version:micronautJmxVersion,
                    group:'io.micronaut.jmx',
                    name:'micronaut-jmx'
            ],
            'micronaut.picocli': [
                    version:micronautPicocliVersion,
                    group:'io.micronaut.picocli',
                    name:'micronaut-picocli'
            ],
            'micronaut.rabbitmq': [
                    version:micronautRabbitMQVersion,
                    group:'io.micronaut.rabbitmq',
                    name:'micronaut-rabbitmq'
            ],
            'micronaut.nats': [
                    version:micronautNatsIoVersion,
                    group:'io.micronaut.nats',
                    name:'micronaut-nats'
            ],
            'micronaut.graphql': [
                    version:micronautGraphQLVersion,
                    group:'io.micronaut.graphql',
                    name:'micronaut-graphql'
            ],
            'micronaut.graphql.gorm': [
                    version:micronautGraphQLGormVersion,
                    group:'io.micronaut.graphql',
                    name:'micronaut-graphql-gorm'
            ],
            'micronaut.groovy': [
                    version:micronautGroovyVersion,
                    group:'io.micronaut',
                    name:'micronaut-runtime-groovy',
                    modules:['micronaut-function-groovy']
            ],
            'micronaut.aws': [
                    version:micronautAwsVersion,
                    group:'io.micronaut.configuration',
                    name:'micronaut-aws-common'
            ],
            'micronaut.gcp': [
                    version:micronautGcpVersion,
                    group:'io.micronaut.gcp',
                    name:'micronaut-gcp-common',
                    modules:['micronaut-gcp-tracing', 'micronaut-gcp-function-http', 'micronaut-gcp-function', 'micronaut-gcp-http-client']
            ],
            'micronaut.azure': [
                    version:micronautAzureVersion,
                    group:'io.micronaut.azure',
                    name:'micronaut-azure-function',
                    modules:['micronaut-azure-function-http']
            ],
            'azure.function': [
                    version:'1.3.1',
                    group:'com.microsoft.azure.functions',
                    name:'azure-functions-java-library'
            ],
            'micronaut.elasticsearch': [
                version:micronautElasticSearchVersion,
                group:'io.micronaut.elasticsearch',
                name:'micronaut-elasticsearch'
            ],
            'micronaut.flyway': [
                version:micronautFlywayVersion,
<<<<<<< HEAD
                group:'io.micronaut.flyway',
=======
                group:'io.micronaut.configuration',
>>>>>>> d4e58839
                name:'micronaut-flyway'
            ],
            'micronaut.function-aws': [
                    version:micronautAwsVersion,
                    group:'io.micronaut',
                    name:'micronaut-function-aws'
            ],
            'micronaut.function.aws': [
                    version:micronautAwsVersion,
                    group:'io.micronaut.aws',
                    name:'micronaut-function-aws-api-proxy',
                    modules: ['micronaut-function-aws-custom-runtime', 'micronaut-function-aws-alexa', 'micronaut-aws-alexa-httpserver']
            ],
            'micronaut.kotlin': [
                    version:micronautKotlinVersion,
                    group:'io.micronaut.kotlin',
                    name:'micronaut-kotlin-runtime',
                    modules: ['micronaut-ktor', 'micronaut-kotlin-extension-functions']
            ],
            'micronaut.gorm': [
                    version:micronautGroovyVersion,
                    group:'io.micronaut.configuration',
                    name:'micronaut-gorm-common',
                    modules:['micronaut-multitenancy-gorm', 'micronaut-neo4j-gorm', 'micronaut-mongo-gorm', 'micronaut-hibernate-gorm', 'micronaut-graphql-gorm']
            ],
            'micronaut.liquibase': [
                version:micronautLiquibaseVersion,
                group:'io.micronaut.configuration',
                name:'micronaut-liquibase'
            ],
            'micronaut.netflix': [
                    version:micronautNetflixVersion,
                    group:'io.micronaut.netflix',
                    name:'micronaut-netflix-archaius',
                    modules:['micronaut-netflix-hystrix', 'micronaut-netflix-ribbon']
            ],
            'micronaut.openapi': [
                    version:micronautOpenApiVersion,
                    group:'io.micronaut.configuration',
                    name:'micronaut-openapi'
            ],
            kafka                      : [
                    version: kafkaVersion,
                    group  : 'org.apache.kafka',
                    name   : 'kafka-clients',
                    modules: ['kafka_2.12', 'kafka-streams']
            ],
            'micronaut.grpc'           : [
                    version: micronautGrpcVersion,
                    group  : 'io.micronaut.grpc',
                    name   : 'micronaut-grpc-runtime',
                    modules: ['micronaut-grpc-annotation']
            ],
            'micronaut.test'           : [
                    version: micronautTestVersion,
                    group  : 'io.micronaut.test',
                    name   : 'micronaut-test-core',
                    modules: ['micronaut-test-spock', 'micronaut-test-junit5', 'micronaut-test-kotlintest']
            ],
            'micronaut.data'           : [
                                version: micronautDataVersion,
                                group  : 'io.micronaut.data',
                                name   : 'micronaut-data-model',
                                modules: ['micronaut-data-hibernate-jpa', 'micronaut-data-jdbc', 'micronaut-data-processor', 'micronaut-data-runtime', 'micronaut-data-spring','micronaut-data-spring-jpa', 'micronaut-data-rx', 'micronaut-data-rx-hibernate']
                        ],
            'micrometer'               : [
                    version: micrometerVersion,
                    group  : 'io.micrometer',
                    name   : 'micrometer-core',
                    modules: ['micrometer-registry-atlas', 'micrometer-registry-graphite', 'micrometer-registry-prometheus', 'micrometer-registry-statsd']
            ],
            'junit5'               : [
                    version: junit5Version,
                    group  : 'org.junit.jupiter',
                    name   : 'junit-jupiter',
                    modules: ['junit-jupiter-api', 'junit-jupiter-engine', 'junit-jupiter-params']
            ],
            'junitVintage'         : [
                    version: junit5Version,
                    group  : 'org.junit.vintage',
                    name   : 'junit-vintage-engine'
            ],
            'micronaut.xml':[
                version:micronautXmlVersion,
                group:'io.micronaut.xml',
                name:'micronaut-jackson-xml'
            ],
            'micronaut.micrometer': [
                    version:micronautMicrometerVersion,
                    group:'io.micronaut.micrometer',
                    name:'micronaut-micrometer-core',
                    modules:[
                            'micronaut-micrometer-registry-appoptics',
                            'micronaut-micrometer-registry-atlas',
                            'micronaut-micrometer-registry-azure-monitor',
                            'micronaut-micrometer-registry-cloudwatch',
                            'micronaut-micrometer-registry-datadog',
                            'micronaut-micrometer-registry-dynatrace',
                            'micronaut-micrometer-registry-elastic',
                            'micronaut-micrometer-registry-ganglia',
                            'micronaut-micrometer-registry-graphite',
                            'micronaut-micrometer-registry-humio',
                            'micronaut-micrometer-registry-influx',
                            'micronaut-micrometer-registry-jmx',
                            'micronaut-micrometer-registry-kairos',
                            'micronaut-micrometer-registry-new-relic',
                            'micronaut-micrometer-registry-prometheus',
                            'micronaut-micrometer-registry-signalfx',
                            'micronaut-micrometer-registry-stackdriver',
                            'micronaut-micrometer-registry-statsd',
                            'micronaut-micrometer-registry-wavefront']
            ],
            'micronaut.spring': [
                    version:micronautSpringVersion,
                    group:'io.micronaut.spring',
                    name:'micronaut-spring-annotation',
                    modules:['micronaut-spring-boot', 'micronaut-spring-boot-annotation', 'micronaut-spring-context', 'micronaut-spring-web', 'micronaut-spring-web-annotation']
            ],
            'micronaut.spring.core': [
                    version:micronautSpringCoreVersion,
                    group:'io.micronaut',
                    name:'micronaut-spring'
            ],
            'micronaut.sql': [
                version:micronautSqlVersion,
                group:'io.micronaut.configuration',
                name:'micronaut-hibernate-jpa',
                modules:['micronaut-jdbc-tomcat', 'micronaut-jdbc-hikari', 'micronaut-jdbc-ucp', 'micronaut-jdbc-dbcp', 'micronaut-jasync-sql', 'micronaut-jooq', 'micronaut-jdbi', 'micronaut-hibernate-jpa-spring', 'micronaut-vertx-mysql-client', 'micronaut-vertx-pg-client']
            ],
            'micronaut.jdbc': [
                version:micronautJdbcVersion,
                group:'io.micronaut',
                name:'micronaut-jdbc'
            ],
            'micronaut.mongo': [
                    version:micronautMongoVersion,
                    group:'io.micronaut.mongodb',
                    name:'micronaut-mongo-reactive',
                    modules:['micronaut-mongo-core', 'micronaut-mongo-sync']
            ],
            'micronaut.redis': [
                    version:micronautRedisVersion,
                    group:'io.micronaut.redis',
                    name:'micronaut-redis-lettuce'
            ],
            'micronaut.neo4j': [
                    version:micronautNeo4jVersion,
                    group:'io.micronaut.neo4j',
                    name:'micronaut-neo4j-bolt'
            ],
            'mongo' : [
                    version: mongoVersion,
                    group  : 'org.mongodb',
                    modules: ['mongodb-driver-async', 'mongodb-driver-sync', 'mongodb-driver-core']
            ],
            'mongo.reactive'           : [
                    version: mongoReactiveVersion,
                    group  : 'org.mongodb',
                    name   : 'mongodb-driver-reactivestreams'
            ],
            neo4j                      : [
                    version: neo4jVersion,
                    group  : 'org.neo4j.test',
                    name   : 'neo4j-harness'
            ],
            'neo4j.bolt': [
                    version: neo4jDriverVersion,
                    group:'org.neo4j.driver',
                    name:'neo4j-java-driver'
            ],
            'jcache'                   : [
                    version: jcacheVersion,
                    group  : 'javax.cache',
                    name   : 'cache-api'
            ],
            netty                      : [
                    version: nettyVersion,
                    group  : 'io.netty',
                    name   : 'netty-codec-http',
                    modules: ['netty-all', 'netty-buffer', 'netty-codec', 'netty-codec-dns', 'netty-codec-haproxy',
                              'netty-codec-http2', 'netty-codec-memcache', 'netty-codec-mqtt',
                              'netty-codec-redis', 'netty-codec-smtp', 'netty-codec-socks', 'netty-codec-stomp',
                              'netty-codec-xml', 'netty-common', 'netty-dev-tools', 'netty-handler',
                              'netty-handler-proxy', 'netty-resolver', 'netty-resolver-dns', 'netty-transport',
                              'netty-transport-rxtx', 'netty-transport-sctp', 'netty-transport-udt',
                              'netty-transport-native-epoll', 'netty-transport-native-kqueue', 'netty-codec-http2']
            ],
            opentracing                : [
                    version: opentracingVersion,
                    group  : 'io.opentracing',
                    name   : 'opentracing-api',
                    modules: ['opentracing-util']
            ],
            picocli                    : [
                    version: picocliVersion,
                    group  : 'info.picocli',
                    name   : 'picocli'
            ],
            lettuce                    : [
                    version: lettuceVersion,
                    group  : 'io.lettuce',
                    name   : 'lettuce-core'

            ],
            spring                     : [
                    version: springVersion,
                    group  : 'org.springframework',
                    name   : 'spring-core',
                    modules: ['spring-context', 'spring-tx', 'spring-orm', 'spring-jdbc']
            ],
            springboot                 : [
                version: springBootVersion,
                group  : 'org.springframework.boot',
                modules: ['spring-boot-starter', 'spring-boot-starter-web']
            ],
            snakeyaml                  : [
                    version: yamlVersion,
                    group  : 'org.yaml',
                    name   : 'snakeyaml'
            ],
            slf4j                      : [
                    version: slf4jVersion,
                    group  : 'org.slf4j',
                    name   : 'slf4j-api',
                    modules: ['slf4j-simple']
            ],
            spock                      : [
                    version: spockVersion,
                    group  : 'org.spockframework',
                    name   : 'spock-core'
            ],
            swagger                    : [
                    version: swaggerVersion,
                    group  : 'io.swagger.core.v3',
                    name   : 'swagger-core',
                    modules: ['swagger-models', 'swagger-annotations']
            ],
            'google.function.framework'                    : [
                    version: '1.0.1',
                    group  : 'com.google.cloud.functions',
                    name   : 'functions-framework-api'
            ],
            'google.function.invoker'                    : [
                    version: '1.0.0-alpha-2-rc4',
                    group  : 'com.google.cloud.functions.invoker',
                    name   : 'java-function-invoker'
            ],
            'reactive.streams'         : [
                    version: reactiveStreamsVersion,
                    group  : 'org.reactivestreams',
                    name   : 'reactive-streams'
            ],
            'reactive.pg.client'       : [
                    version: reactivePgClientVersion,
                    group  : 'io.reactiverse',
                    name   : 'reactive-pg-client'
            ],
            rxjava1                    : [
                    version: rxJava1Version,
                    group  : 'io.reactivex',
                    name   : 'rxjava'
            ],
            'rxjava1.interop'          : [
                    version: rxJavaInteropVersion,
                    group  : 'com.github.akarnokd',
                    name   : 'rxjava2-interop'
            ],
            rxjava2                    : [
                    version: rxJava2Version,
                    group  : 'io.reactivex.rxjava2',
                    name   : 'rxjava'
            ],
            'micronaut.rxjava3'        : [
                    version: micronautRxJava3Version,
                    group  : 'io.micronaut.rxjava3',
                    name   : 'micronaut-rxjava3'
            ],
            'micronaut.rxjava1'        : [
                    version: micronautRxJava1Version,
                    group  : 'io.micronaut.rxjava1',
                    name   : 'micronaut-rxjava1'
            ],
            'micronaut.reactor'        : [
                    version: micronautReactorVersion,
                    group  : 'io.micronaut.reactor',
                    name   : 'micronaut-reactor'
            ],
            reactor                    : [
                    version: reactorVersion,
                    group  : 'io.projectreactor',
                    name   : 'reactor-core'
            ],
            validation                 : [
                    version: validationVersion,
                    group  : 'javax.validation',
                    name   : 'validation-api'
            ],
            hystrix                    : [
                    version: hystrixVersion,
                    group  : 'com.netflix.hystrix',
                    name   : 'hystrix-core',
                    modules: ['hystrix-serialization']
            ],
            graal                      : [
                    version: graalVersion,
                    group  : 'org.graalvm.nativeimage',
                    name   : 'svm'
            ],
            h2                         : [
                    version: h2Version,
                    group  : 'com.h2database',
                    name   : 'h2'
            ],
            tomcatJdbc                 : [
                    version: tomcatJdbcVersion,
                    group  : 'org.apache.tomcat',
                    name   : 'tomcat-jdbc'
            ],
            liquibase                  : [
                    version: liquibaseVersion,
                    group  : 'org.liquibase',
                    name   : 'liquibase-core'
            ],
            flyway                     : [
                    version: flywayVersion,
                    group  : 'org.flywaydb',
                    name   : 'flyway-core'
            ],
            jna                        : [
                    version: jnaVersion,
                    group  : 'net.java.dev.jna',
                    name   : 'jna'
            ],
            hibernate                  : [
                    version: hibernateVersion,
                    group  : 'org.hibernate',
                    name   : 'hibernate-core',
                    modules: ['hibernate-jcache', 'hibernate-ehcache']
            ],
            elasticsearch              : [
                    version: elasticsearchVersion,
                    group  : 'org.elasticsearch.client',
                    name   : 'elasticsearch-rest-high-level-client'
            ],
            'methvin.directory-watcher': [
                    version: methvinDirectoryWatcherVersion,
                    group  : 'io.methvin',
                    name   : 'directory-watcher'
            ],
            'micronaut.security'       : [
                    version : micronautSecurityVersion,
                    group   : 'io.micronaut',
                    modules : ['micronaut-security', 'micronaut-security-annotations', 'micronaut-security-jwt', 'micronaut-security-session']
            ],
            'micronaut.security.configuration'  : [
                    version : micronautSecurityVersion,
                    group   : 'io.micronaut.configuration',
                    modules : ['micronaut-security-ldap', 'micronaut-security-oauth2']
            ],
            'micronaut.views': [
                version: micronautViewsVersion,
                group  : 'io.micronaut.views',
                modules: ['micronaut-views', 'micronaut-views-core', 'micronaut-views-freemarker', 'micronaut-views-handlebars', 'micronaut-views-thymeleaf', 'micronaut-views-velocity', 'micronaut-views-soy', 'micronaut-views-rocker']
            ],
            'micronaut.rss': [
                    version:micronautRssVersion,
                    group:'io.micronaut.configuration',
                    modules : ['micronaut-rss', 'micronaut-itunespodcast']

            ],
            'micronaut.kubernetes': [
                    version:micronautKubernetesVersion,
                    group:'io.micronaut.kubernetes',
                    name:'micronaut-kubernetes-discovery-client'
            ],
            'micronaut.cache': [
                    version:micronautCacheVersion,
                    group:'io.micronaut.cache',
                    modules: ['micronaut-cache-caffeine', 'micronaut-cache-core', 'micronaut-cache-management', 'micronaut-cache-hazelcast', 'micronaut-cache-ehcache', 'micronaut-cache-noop', 'micronaut-cache-infinispan']
            ],
            'micronaut.servlet': [
                version:micronautServletVersion,
                group:'io.micronaut.servlet',
                name:'micronaut-servlet-core',
                modules: ['micronaut-http-server-tomcat', 'micronaut-http-server-jetty', 'micronaut-http-server-undertow']
            ],
            'micronaut.jaxrs': [
                version: micronautJaxrsVersion,
                group  : 'io.micronaut.jaxrs',
                modules: ['micronaut-jaxrs-server', 'micronaut-jaxrs-processor']
            ],
    ]

    dependencyVersion = { String name ->
        def dep = dependencyVersions[name]
        if (dep == null) {
            throw new IllegalArgumentException("No core dependency defined for name: $name")
        }
        return "$dep.group:$dep.name:$dep.version".toString()
    }
    dependencyModuleVersion = { String name, String module ->
        def dep = dependencyVersions[name]
        if (dep == null) {
            throw new IllegalArgumentException("No core dependency defined for name: $name")
        }
        return "$dep.group:$module:$dep.version".toString()
    }

}

task testReportsAggregate {
    group 'verification'
    doLast() {
        int totalFailures = 0
        int totalErrors = 0
        int totalSkipped = 0
        int totalTests = 0
        int itemPad = 13
        int titlePad = 35
        String separator = " | "
        subprojects.each { subproject ->
            if (subproject.tasks.find { Task task -> task.name == 'test' }) {
                if (new File("${subproject.buildDir}/test-results/test").exists()) {
                    int failures = 0
                    int errors = 0
                    int skipped = 0
                    int tests = 0
                    new File("${subproject.buildDir}/test-results/test").eachFile() { file ->
                        if (file.name.endsWith('.xml')) {
                            def testsuite = new XmlSlurper().parseText(file.text)
                            failures += "${testsuite['@failures']}" as int
                            errors += "${testsuite['@errors']}" as int
                            skipped += "${testsuite['@skipped']}" as int
                            tests += "${testsuite['@tests']}" as int
                        }
                    }
                    totalFailures += failures
                    totalErrors += errors
                    totalSkipped += skipped
                    totalTests += tests
                    String subprojectStr = "${subproject.name}".padRight(titlePad)
                    String testStr = "tests: $tests".padRight(itemPad)
                    String skippedStr = "skipped: $skipped".padRight(itemPad)
                    String errorsStr = "errors: $errors".padRight(itemPad)
                    String failuresStr = "failures: $failures".padRight(itemPad)
                    logger.quiet("${subprojectStr}${separator}${testStr}${separator}${skippedStr}${separator}${errorsStr}${separator}${failuresStr}")
                }
            }
        }
        String title = "All Tests".padRight(titlePad)
        String testStr = "tests: $totalTests".padRight(itemPad)
        String skippedStr = "skipped: $totalSkipped".padRight(itemPad)
        String errorsStr = "errors: $totalErrors".padRight(itemPad)
        String failuresStr = "failures: $totalFailures".padRight(itemPad)
        int itemsSize = [totalTests, totalSkipped, totalErrors, totalFailures].size()
        logger.quiet("=" * ((itemPad * itemsSize) + titlePad + (separator.length() * itemsSize)))
        logger.quiet("${title}${separator}${testStr}${separator}${skippedStr}${separator}${errorsStr}${separator}${failuresStr}")
    }
}

subprojects { Project subproject ->

    version project.projectVersion

    ext {
        userOrg = "grails"
        isGrailsPlugin = false
        isBuildSnapshot = version.toString().endsWith("-SNAPSHOT")
        shadowJarEnabled = false
    }

    if (subproject.name.contains("bom") || subproject.name.contains("parent")) {
        return
    }

    group projectGroupId

    repositories {
        maven { url "https://repo.grails.org/grails/core" }
    }

    if (!subproject.name.contains("bom")) {
        apply plugin: "groovy"
        apply plugin: "java-library"

        sourceCompatibility = '1.8'
        targetCompatibility = '1.8'
        compileJava.options.compilerArgs.add '-parameters'
        compileTestJava.options.compilerArgs.add '-parameters'

        if (
        !subproject.name.startsWith('test-') &&
                !subproject.toString().contains('build-projects') &&
                        !subproject.toString().contains('benchmarks')
        ) {

            apply from: "${rootProject.rootDir}/gradle/publishing.gradle"
            apply plugin: 'checkstyle'

            checkstyle {
                toolVersion = 8.16
                configFile = file("${rootDir}/config/checkstyle/checkstyle.xml")

                // Per submodule
                maxErrors = 0
                maxWarnings = 10

                showViolations = true
            }

            checkstyleTest.enabled = false
        }
    }

    jar {
        manifest {
            attributes('Automatic-Module-Name': "${subproject.group}.${subproject.name}".replaceAll('[^\\w\\.\\$_]', "_"))
            attributes('Implementation-Version': projectVersion)
            attributes('Implementation-Title': 'Micronaut')
        }
    }

//    tasks.withType(GroovyCompile).configureEach {
//        options.incremental = true
//    }

    tasks.withType(Test) {
        useJUnitPlatform()
        jvmArgs '-Duser.country=US', '-Duser.language=en', '-Xmx2048m'
        reports.html.enabled = !System.getenv("GITHUB_ACTIONS")
        reports.junitXml.enabled = !System.getenv("GITHUB_ACTIONS")
        testLogging {
            exceptionFormat = 'full'
        }
        afterSuite {
            System.out.print(".")
            System.out.flush()
        }

        systemProperty "micronaut.cloud.platform", "OTHER"
    }

    tasks.withType(Checkstyle) {
        reports {
            xml.enabled = !System.getenv("GITHUB_ACTIONS")
            html.enabled = !System.getenv("GITHUB_ACTIONS")
        }
    }

    configurations {
        shadowCompile
        documentation
        all {
            resolutionStrategy.eachDependency { DependencyResolveDetails details ->
                String group = details.requested.group
                if (group == 'org.codehaus.groovy') {
                    details.useVersion(groovyVersion)
                }
                if (group == 'org.ow2.asm') {
                    details.useVersion(asmVersion)
                }
            }
        }
    }

    apply plugin: 'com.github.johnrengelman.shadow'

    shadowJar {
        configurations = [project.configurations.shadowCompile]
        relocate "com.github.benmanes.caffeine", "io.micronaut.caffeine"
        relocate "org.objectweb.asm", "io.micronaut.asm"
    }

    def isDocumented = subproject.name != 'inject' && subproject.name != 'core' && subproject.name != 'aop' && !subproject.name.contains('asciidoc-config-props')

    dependencies {
        documentation "org.codehaus.groovy:groovy-templates:$groovyVersion"
        documentation "org.codehaus.groovy:groovy-dateutil:$groovyVersion"
        if (subproject.name != "bom") {
            api dependencyVersion("slf4j")
        }


        if (isDocumented) {
            annotationProcessor "io.micronaut.docs:micronaut-docs-asciidoc-config-props:$micronautDocsVersion", {
                transitive = false
            }
        }
        compileOnly "com.github.ben-manes.caffeine:caffeine:$caffeineVersion"
        testImplementation "com.github.ben-manes.caffeine:caffeine:$caffeineVersion"
        testImplementation dependencyVersion("groovy")
        testImplementation(dependencyVersion("spock")) {
            exclude module: 'groovy-all'
        }
        testImplementation "cglib:cglib-nodep:3.3.0"
        testImplementation "org.objenesis:objenesis:3.1"

        testRuntimeOnly "ch.qos.logback:logback-classic:1.2.3"
        testImplementation "org.codehaus.groovy:groovy-test-junit5:$groovyVersion"
        compileOnly "org.ow2.asm:asm:$asmVersion"
        compileOnly "org.ow2.asm:asm-commons:$asmVersion"
        annotationProcessor "org.ow2.asm:asm:$asmVersion"
        annotationProcessor "org.ow2.asm:asm-commons:$asmVersion"

        testImplementation "org.ow2.asm:asm:$asmVersion"
        testImplementation "org.ow2.asm:asm-commons:$asmVersion"
        testAnnotationProcessor "org.ow2.asm:asm:$asmVersion"
        testAnnotationProcessor "org.ow2.asm:asm-commons:$asmVersion"
    }

    groovydoc {
        classpath += project.configurations.documentation
    }

    task allDeps(type: DependencyReportTask) {}
}

apply from:"https://raw.githubusercontent.com/micronaut-projects/micronaut-docs/v$micronautDocsVersion/gradle/docs.gradle"

// IDEA 2017.2 made a breaking change with IDE build output vs gradle build output
// [see https://youtrack.jetbrains.com/issue/IDEA-175172]
// the problem here is the gradle build uses <module-dir>/build/classes/main
// while IDEA uses <module-dir>/out/production/..
// As a result, compiling ast or java-inject module and using the IDEA test runner fails because the
// generated bean classes for injection are in <module-dir>/build, not <module-dir>/out
allprojects {
    apply plugin: 'idea'

    idea {
        module {
            outputDir file('build/classes/java/main')
            testOutputDir file('build/classes/groovy/test')
        }
    }
    apply from: rootProject.file('gradle/license.gradle')
}

htmlSanityCheck {
    sourceDir = new File("${rootProject.buildDir}/docs/")
    sourceDocuments = ["index.html"]

}
docs.finalizedBy(htmlSanityCheck)

dependencyUpdates.resolutionStrategy {
    componentSelection { rules ->
        rules.all { ComponentSelection selection ->
            boolean rejected = ['alpha', 'beta', 'rc', 'cr', 'm', 'preview', 'b', 'ea'].any { qualifier ->
                selection.candidate.version ==~ /(?i).*[.-]$qualifier[.\d-+]*/
            }
            if (rejected) {
                selection.reject('Release candidate')
            }
        }
    }
}<|MERGE_RESOLUTION|>--- conflicted
+++ resolved
@@ -210,11 +210,7 @@
             ],
             'micronaut.flyway': [
                 version:micronautFlywayVersion,
-<<<<<<< HEAD
                 group:'io.micronaut.flyway',
-=======
-                group:'io.micronaut.configuration',
->>>>>>> d4e58839
                 name:'micronaut-flyway'
             ],
             'micronaut.function-aws': [
