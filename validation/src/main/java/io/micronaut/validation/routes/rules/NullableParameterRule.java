/*
 * Copyright 2017-2019 original authors
 *
 * Licensed under the Apache License, Version 2.0 (the "License");
 * you may not use this file except in compliance with the License.
 * You may obtain a copy of the License at
 *
 * http://www.apache.org/licenses/LICENSE-2.0
 *
 * Unless required by applicable law or agreed to in writing, software
 * distributed under the License is distributed on an "AS IS" BASIS,
 * WITHOUT WARRANTIES OR CONDITIONS OF ANY KIND, either express or implied.
 * See the License for the specific language governing permissions and
 * limitations under the License.
 */
package io.micronaut.validation.routes.rules;

import io.micronaut.core.bind.annotation.Bindable;
import io.micronaut.core.naming.NameUtils;
import io.micronaut.http.uri.UriMatchTemplate;
import io.micronaut.http.uri.UriMatchVariable;
import io.micronaut.inject.ast.ClassElement;
import io.micronaut.inject.ast.ParameterElement;
import io.micronaut.validation.routes.RouteValidationResult;

import java.util.*;

/**
 * Validates route parameters are nullable or optional for optional
 * template variables.
 *
 * @author James Kleeh
 * @author graemerocher
 * @since 1.0
 */
public class NullableParameterRule implements RouteValidationRule {

    @Override
    public RouteValidationResult validate(UriMatchTemplate template, ParameterElement[] parameters) {

        List<UriMatchVariable> variables = template.getVariables();
        List<String> errorMessages = new ArrayList<>();

<<<<<<< HEAD
        for (UriMatchVariable variable: variables) {
            if (variable.isOptional() && !variable.isExploded()) {
                Arrays.stream(parameters)
                        .filter(p -> p.getName().equals(variable.getName()))
                        .findFirst()
                        .ifPresent(p -> {
                            ClassElement type = p.getType();
                            if (!isNullable(p) && type != null && !type.isAssignable(Optional.class)) {
                                errorMessages.add(String.format("The uri variable [%s] is optional, but the corresponding method argument [%s] is not defined as an Optional or annotated with the javax.annotation.Nullable annotation.", variable.getName(), p.toString()));
                            }
                        });
=======
        boolean isClient = method.hasAnnotation("io.micronaut.http.client.annotation.Client");

        //Optional variables can be required in clients
        if (!isClient) {
            for (UriMatchVariable variable : variables) {
                if (variable.isOptional() && !variable.isExploded()) {
                    Arrays.stream(parameters)
                            .filter(p -> p.getName().equals(variable.getName()))
                            .findFirst()
                            .ifPresent(p -> {
                                ClassElement type = p.getType();
                                boolean hasDefaultValue = p.findAnnotation(Bindable.class).flatMap(av -> av.stringValue("defaultValue")).isPresent();
                                if (!isNullable(p) && type != null && !type.isAssignable(Optional.class) && !hasDefaultValue) {
                                    errorMessages.add(String.format("The uri variable [%s] is optional, but the corresponding method argument [%s] is not defined as an Optional or annotated with the javax.annotation.Nullable annotation.", variable.getName(), p.toString()));
                                }
                            });
                }
>>>>>>> 7783a17c
            }
        }

        return new RouteValidationResult(errorMessages.toArray(new String[0]));
    }

    private boolean isNullable(ParameterElement p) {
        // Handles javax.annotation.Nullable or org.jetbrains.annotations.Nullable or Spring's version
        return p.getAnnotationNames().stream().anyMatch(n -> NameUtils.getSimpleName(n).equals("Nullable"));
    }

}<|MERGE_RESOLUTION|>--- conflicted
+++ resolved
@@ -20,6 +20,7 @@
 import io.micronaut.http.uri.UriMatchTemplate;
 import io.micronaut.http.uri.UriMatchVariable;
 import io.micronaut.inject.ast.ClassElement;
+import io.micronaut.inject.ast.MethodElement;
 import io.micronaut.inject.ast.ParameterElement;
 import io.micronaut.validation.routes.RouteValidationResult;
 
@@ -36,24 +37,11 @@
 public class NullableParameterRule implements RouteValidationRule {
 
     @Override
-    public RouteValidationResult validate(UriMatchTemplate template, ParameterElement[] parameters) {
+    public RouteValidationResult validate(UriMatchTemplate template, ParameterElement[] parameters, MethodElement method) {
 
         List<UriMatchVariable> variables = template.getVariables();
         List<String> errorMessages = new ArrayList<>();
 
-<<<<<<< HEAD
-        for (UriMatchVariable variable: variables) {
-            if (variable.isOptional() && !variable.isExploded()) {
-                Arrays.stream(parameters)
-                        .filter(p -> p.getName().equals(variable.getName()))
-                        .findFirst()
-                        .ifPresent(p -> {
-                            ClassElement type = p.getType();
-                            if (!isNullable(p) && type != null && !type.isAssignable(Optional.class)) {
-                                errorMessages.add(String.format("The uri variable [%s] is optional, but the corresponding method argument [%s] is not defined as an Optional or annotated with the javax.annotation.Nullable annotation.", variable.getName(), p.toString()));
-                            }
-                        });
-=======
         boolean isClient = method.hasAnnotation("io.micronaut.http.client.annotation.Client");
 
         //Optional variables can be required in clients
@@ -71,7 +59,6 @@
                                 }
                             });
                 }
->>>>>>> 7783a17c
             }
         }
 
