/*
 * Copyright 2017-2020 original authors
 *
 * Licensed under the Apache License, Version 2.0 (the "License");
 * you may not use this file except in compliance with the License.
 * You may obtain a copy of the License at
 *
 * http://www.apache.org/licenses/LICENSE-2.0
 *
 * Unless required by applicable law or agreed to in writing, software
 * distributed under the License is distributed on an "AS IS" BASIS,
 * WITHOUT WARRANTIES OR CONDITIONS OF ANY KIND, either express or implied.
 * See the License for the specific language governing permissions and
 * limitations under the License.
 */
package io.micronaut.http.cookie;

import io.micronaut.core.util.ArgumentUtils;
import edu.umd.cs.findbugs.annotations.NonNull;
import edu.umd.cs.findbugs.annotations.Nullable;
import java.io.Serializable;
import java.time.temporal.ChronoUnit;
import java.time.Duration;
<<<<<<< HEAD
=======
import java.time.temporal.TemporalAmount;
import java.util.Optional;
>>>>>>> bd51d335

/**
 * An interface representing a Cookie. See https://tools.ietf.org/html/rfc6265.
 *
 * @author Graeme Rocher
 * @since 1.0
 */
public interface Cookie extends Comparable<Cookie>, Serializable {

    /**
     * @return The name of the cookie
     */
    @NonNull String getName();

    /**
     * @return The value of the cookie
     */
    @NonNull String getValue();

    /**
     * Gets the domain name of this Cookie.
     *
     * <p>Domain names are formatted according to RFC 2109.
     *
     * @return the domain name of this Cookie
     */
    @Nullable String getDomain();

    /**
     * The path of the cookie. The cookie is visible to all paths below the request path on the server.
     *
     * @return The cookie path
     */
    @Nullable String getPath();

    /**
     * Checks to see if this {@link Cookie} can only be accessed via HTTP.
     * If this returns true, the {@link Cookie} cannot be accessed through client side script - But only if the
     * browser supports it.
     * <p>
     * See <a href="http://www.owasp.org/index.php/HTTPOnly">here</a> for reference
     *
     * @return True if this {@link Cookie} is HTTP-only or false if it isn't
     */
    boolean isHttpOnly();

    /**
     * @return True if the cookie is secure
     */
    boolean isSecure();

    /**
     * @return The maximum age of the cookie in seconds
     */
    long getMaxAge();

    /**
     * Checks to see if this {@link Cookie} can be sent along cross-site requests.
     * For more information, please look
     * <a href="https://tools.ietf.org/html/draft-ietf-httpbis-rfc6265bis-05">here</a>
     * @return The SameSite attribute of the cookie
     */
    default Optional<SameSite> getSameSite() {
        return Optional.empty();
    }

    /**
     * Determines if this this {@link Cookie} can be sent along cross-site requests.
     * For more information, please look
     *  <a href="https://tools.ietf.org/html/draft-ietf-httpbis-rfc6265bis-05">here</a>
     * @param sameSite SameSite value
     * @return This cookie
     */
    default @Nonnull Cookie sameSite(@Nullable SameSite sameSite) {
        return this;
    }

    /**
     * Sets the max age of the cookie in seconds.
     *
     * @param maxAge The max age
     * @return This cookie
     */
    @NonNull Cookie maxAge(long maxAge);

    /**
     * Sets the value.
     *
     * @param value The value of the cookie
     * @return This cookie
     */
    @NonNull Cookie value(@NonNull String value);

    /**
     * Sets the domain of the cookie.
     *
     * @param domain The domain of the cookie
     * @return This cookie
     */
    @NonNull Cookie domain(@Nullable String domain);

    /**
     * Sets the path of the cookie.
     *
     * @param path The path of the cookie
     * @return This cookie
     */
    @NonNull Cookie path(@Nullable String path);

    /**
     * Sets whether the cookie is secure.
     *
     * @param secure Is the cookie secure
     * @return This cookie
     */
    @NonNull Cookie secure(boolean secure);

    /**
     * Sets whether the cookie is HTTP-Only.
     *
     * @param httpOnly Is the cookie HTTP-Only
     * @return This cookie
     */
    @NonNull Cookie httpOnly(boolean httpOnly);

    /**
     * Configure the Cookie with the given configuration.
     * @param configuration The configuration
     * @return The cookie
     */
    default @NonNull Cookie configure(@NonNull CookieConfiguration configuration) {
        ArgumentUtils.requireNonNull("configuration", configuration);
        return configure(configuration, true);
    }

    /**
     * Configure the Cookie with the given configuration.
     * @param configuration The configuration
     * @param isSecure Is the request secure
     * @return The cookie
     */
    default @NonNull Cookie configure(
            @NonNull CookieConfiguration configuration,
            boolean isSecure) {
        ArgumentUtils.requireNonNull("configuration", configuration);
        configuration.getCookiePath().ifPresent(this::path);
        configuration.getCookieDomain().ifPresent(this::domain);
        configuration.getCookieMaxAge().ifPresent(this::maxAge);
        configuration.isCookieHttpOnly().ifPresent(this::httpOnly);
        if (isSecure) {
            configuration.isCookieSecure().ifPresent(this::secure);
        }
        configuration.getCookieSameSite().ifPresent(this::sameSite);
        return this;
    }

    /**
     * Sets the max age of the cookie.
     *
     * @param maxAge The max age
     * @return This cookie
     */
    default @NonNull Cookie maxAge(@NonNull Duration maxAge) {
        ArgumentUtils.requireNonNull("maxAge", maxAge);
        return maxAge(maxAge.get(ChronoUnit.SECONDS));
    }

    /**
     * Construct a new Cookie for the given name and value.
     *
     * @param name  The name
     * @param value The value
     * @return The Cookie
     */
    static @NonNull Cookie of(@NonNull String name, @NonNull String value) {
        CookieFactory instance = CookieFactory.INSTANCE;
        if (instance != null) {
            return instance.create(name, value);
        }
        throw new UnsupportedOperationException("No CookeFactory implementation found. Server implementation does not support cookies.");
    }
}<|MERGE_RESOLUTION|>--- conflicted
+++ resolved
@@ -20,12 +20,8 @@
 import edu.umd.cs.findbugs.annotations.Nullable;
 import java.io.Serializable;
 import java.time.temporal.ChronoUnit;
-import java.time.Duration;
-<<<<<<< HEAD
-=======
 import java.time.temporal.TemporalAmount;
 import java.util.Optional;
->>>>>>> bd51d335
 
 /**
  * An interface representing a Cookie. See https://tools.ietf.org/html/rfc6265.
@@ -99,7 +95,7 @@
      * @param sameSite SameSite value
      * @return This cookie
      */
-    default @Nonnull Cookie sameSite(@Nullable SameSite sameSite) {
+    default @NonNull Cookie sameSite(@Nullable SameSite sameSite) {
         return this;
     }
 
@@ -188,7 +184,7 @@
      * @param maxAge The max age
      * @return This cookie
      */
-    default @NonNull Cookie maxAge(@NonNull Duration maxAge) {
+    default @NonNull Cookie maxAge(@NonNull TemporalAmount maxAge) {
         ArgumentUtils.requireNonNull("maxAge", maxAge);
         return maxAge(maxAge.get(ChronoUnit.SECONDS));
     }
